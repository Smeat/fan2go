--- conflicted
+++ resolved
@@ -136,14 +136,9 @@
 			found := false
 			for _, c := range controllers {
 				if c.Platform == config.HwMon.Platform {
-<<<<<<< HEAD
 					found = true
-					config.HwMon.PwmOutput = c.PwmInputs[config.HwMon.Index]
-					config.HwMon.RpmInput = c.FanInputs[config.HwMon.Index]
-=======
 					config.HwMon.PwmOutput = c.PwmInputs[config.HwMon.Index-1]
 					config.HwMon.RpmInput = c.FanInputs[config.HwMon.Index-1]
->>>>>>> e1cb7d1c
 					break
 				}
 			}
